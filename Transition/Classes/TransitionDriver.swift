//
//    MIT License
//
//    Copyright (c) 2017 Touchwonders Commerce B.V.
//
//    Permission is hereby granted, free of charge, to any person obtaining a copy
//    of this software and associated documentation files (the "Software"), to deal
//    in the Software without restriction, including without limitation the rights
//    to use, copy, modify, merge, publish, distribute, sublicense, and/or sell
//    copies of the Software, and to permit persons to whom the Software is
//    furnished to do so, subject to the following conditions:
//
//    The above copyright notice and this permission notice shall be included in all
//    copies or substantial portions of the Software.
//
//    THE SOFTWARE IS PROVIDED "AS IS", WITHOUT WARRANTY OF ANY KIND, EXPRESS OR
//    IMPLIED, INCLUDING BUT NOT LIMITED TO THE WARRANTIES OF MERCHANTABILITY,
//    FITNESS FOR A PARTICULAR PURPOSE AND NONINFRINGEMENT. IN NO EVENT SHALL THE
//    AUTHORS OR COPYRIGHT HOLDERS BE LIABLE FOR ANY CLAIM, DAMAGES OR OTHER
//    LIABILITY, WHETHER IN AN ACTION OF CONTRACT, TORT OR OTHERWISE, ARISING FROM,
//    OUT OF OR IN CONNECTION WITH THE SOFTWARE OR THE USE OR OTHER DEALINGS IN THE
//    SOFTWARE.


import UIKit

/**
 *  The TransitionDriver is something the app developer will not be confronted with.
 *  It is owned by the TransitionController.
 *  It takes a Transition (specification), sets up UIViewPropertyAnimators, ties it
 *  all together with gesture recognizers and makes the magic happen.
 */
internal final class TransitionDriver {
    
    let transition: Transition
    let operationContext: TransitionOperationContext
    let interactionController: TransitionInteractionController?
    
    private var layerAnimators: [AnimationLayerAnimator]!           /// This will be set after init
    private var sharedElementAnimator: UIViewPropertyAnimator? /// This might be set after init, depending on the presence of both an interactive element and a specification
    
    
    private var allAnimators: [UIViewPropertyAnimator] {
        var animators: [UIViewPropertyAnimator] = layerAnimators.map { $0.animator }
        if let sharedElementAnimator = sharedElementAnimator {
            animators.append(sharedElementAnimator)
        }
        return animators
    }
    
    
    var context: UIViewControllerContextTransitioning {
        return operationContext.context
    }
    var operation: TransitionOperation {
        return operationContext.operation
    }
    var canBeInteractive : Bool {
        return interactionController != nil
    }
    
    
    private let effectiveDuration: TimeInterval
    
    private let completionCoordinator = TransitionCompletionCoordinator()
    
    // We add an invisible view with which something is done (an empty animation block would result in the completion being called immediately).
    // It is used in the progressLayerAnimator.
    private let progressAnimationView = UIView(frame: .zero)
    // Using this animator we have a guaranteed full-AnimationRange layer from which at any moment the overall fractionComplete can be derived.
    private var progressLayerAnimator: AnimationLayerAnimator!
    
    // Returns the current overall fractionComplete of the transition
    private var totalFractionComplete: AnimationFraction {
        if progressLayerAnimator.animator.isReversed {
            return 1.0 - AnimationFraction(progressLayerAnimator.animator.fractionComplete)
        }
        return AnimationFraction(progressLayerAnimator.animator.fractionComplete)
    }
    
    
    init(transition: Transition, operationContext: TransitionOperationContext, interactionController: TransitionInteractionController?) {
        self.transition = transition
        self.operationContext = operationContext
        self.interactionController = interactionController
        
        // This is only computed at the very beginning, since any interaction might influence timingCurveProviders, which could change the effective duration:
        self.effectiveDuration = transition.effectiveDuration
        
        // We add an invisible view with which something is done (an empty animation block would result in the completion being called immediately).
        // Using this animator we have a guaranteed full-AnimationRange layer from which at any moment the overall fractionComplete can be derived.
        operationContext.context.containerView.addSubview(progressAnimationView)
        let progressLayer = AnimationLayer(range: .full, timingParameters: AnimationTimingParameters(animationCurve: .linear), animation: { [weak self] in
            self?.progressAnimationView.transform = CGAffineTransform(translationX: -10, y: 0)
        })
        self.progressLayerAnimator = AnimationLayerAnimator(layer: progressLayer, animator: propertyAnimatorFor(animationLayer: progressLayer))
        completionCoordinator.add(animator: progressLayerAnimator.animator)
        progressLayerAnimator.animator.addCompletion({ [weak self] completionPosition in
            self?.progressLayerAnimator.completionPosition = completionPosition
        })
        // The animation must be set up before any interaction,
        // because any added views (to the context's containerView) should logically be positioned below
        // the interactive element.
        transition.animation.setup(in: operationContext)
        
        // See if there's an interactive transition element:
        var sharedElement: SharedElement? = nil

        if let interactionController = interactionController {
            // Get informed about interaction by registering to the interactionController's GestureRecognizer:
            let gestureRecognizer = interactionController.gestureRecognizer
            gestureRecognizer.addTarget(self, action: #selector(updateInteraction(_:)))
            
            if let sharedElementProvider = interactionController.sharedElementProvider {
                sharedElement = sharedElementProvider.sharedElementForInteractiveTransition(with: interactionController, in: operationContext)
            }
        }
        
        // The transition animation with an interactive element is optional, but if available will lead the base transtion animation, set up right after this.
        if let sharedElement = sharedElement, let sharedElementTransitionSpecification = transition.sharedElement {
            sharedElementTransitionSpecification.sharedElement = sharedElement
            // Now the interaction can be set up, adding the interactive element to the context
            transition.sharedElement?.setup(in: operationContext)
            // The animator will be set up when the interactive part should animate (i.e. it's not actively interactive).
            // Note that it is set up in two parts:
            // one configures the property animator, allowing us to determine the exact duration (see further on in this init the effectiveDuration)
            // two sets the actual animation and completion of that animator, as soon as it is required in animate()
            
            // Add a long-press gesture recognizer to allow interruption of the animation
            sharedElement.transitioningView.addGestureRecognizer(newInterruptionGestureRecognizer())
        } else if interactionController != nil {
            // There is no interactive element to attach the interruption gesture to, so attach it to the entire containerView of the transition:
            context.containerView.addGestureRecognizer(newInterruptionGestureRecognizer())
            // We do need to have an interactionController to continue after interruption
        }
        
        
        // Configure execution and completion of transition.animation
        
        layerAnimators = [progressLayerAnimator]
        
        for layer in transition.animation.layers {
            let animator = propertyAnimatorFor(animationLayer: layer)
            let layerAnimator = AnimationLayerAnimator(layer: layer, animator: animator)
            layerAnimators.append(layerAnimator)
        }
        
        completionCoordinator.completion { [weak self] in
            let completionPosition = self?.progressLayerAnimator.completionPosition ?? .end
            //  execute any specified completion
            transition.animation.completion(position: completionPosition)
            transition.sharedElement?.completion(position: completionPosition)
            
            //  delegate the completion phase
            if completionPosition == .end {
                self?.didTransition(with: sharedElement)
            } else {
                self?.cancelledTransition(with: sharedElement)
            }
            //  cleanup
            self?.removeInterruptionGestureRecognizer()
            self?.progressAnimationView.removeFromSuperview()
            
            //  inform the context we are done
            self?.context.completeTransition(completionPosition == .end)
        }
        
        willTransition(with: sharedElement)
        
        if context.isInteractive {
            // If the transition is initially interactive, make sure the interactive element (if present) is configured appropriately
            startInteraction()
        } else {
            // Begin the animation phase immediately if the transition is not initially interactive
            animate(.end)
        }
    }
    
    
    deinit {
        // Ensure no animator is unfinished (otherwise an iOS system exception is thrown)
        completionCoordinator.invalidate()
        allAnimators.forEach {
            $0.stopAnimation(false)
            $0.finishAnimation(at: .current)
        }
    }
    
    
    // MARK: Property Animators
    
    private func propertyAnimatorFor(animationLayer: AnimationLayer, durationFactor: TimeInterval = 1.0) -> UIViewPropertyAnimator {
        let duration = animationLayer.range.length * effectiveDuration * durationFactor
        let animator = UIViewPropertyAnimator(duration: duration, timingParameters: animationLayer.timingParameters.timingCurveProvider)
        animator.addAnimations(animationLayer.animation)
        return animator
    }
    
    private func propertyAnimatorForsharedElement() -> UIViewPropertyAnimator? {
        guard let specification = transition.sharedElement else { return nil }
        
        let remainingDuration = max(TimeInterval(1.0 - totalFractionComplete) * effectiveDuration, 0.0)
        
        let animator = UIViewPropertyAnimator(duration: remainingDuration, timingParameters: specification.timingParameters.timingCurveProvider)
        animator.addAnimations(specification.animation)
        return animator
    }
    
    // MARK: Animation cycle
    
    func animate(_ toPosition: UIViewAnimatingPosition) {
        if let existingSharedElementAnimator = self.sharedElementAnimator {
            //  The following will ensure that the completion is called (which only contains a DispatchGroup.leave set by the completionCoordinator)
            existingSharedElementAnimator.stopAnimation(false)
            existingSharedElementAnimator.finishAnimation(at: .current)
        }
        // Create the animator for the interactive element only when it is needed, and every time we should animate.
        // This effectively allows multiple animators to be stacked on the interactive element, smoothing out sharp changes in successive interaction gestures.
        if let specification = transition.sharedElement,
            let sharedElementAnimator = propertyAnimatorForsharedElement() {
            specification.animatingPosition = toPosition
            completionCoordinator.add(animator: sharedElementAnimator)
            sharedElementAnimator.startAnimation()
            self.sharedElementAnimator = sharedElementAnimator
        }
        
        let isReversed = toPosition == .start
        
        // The durationFactor dictates how fast the animators should animate. If we're halfway, then they should animate twice as fast (durationFactor: 0.5).
        var durationFactor = isReversed ? totalFractionComplete : 1.0 - totalFractionComplete
        // If the remaining animation duration should be coupled to the sharedElementAnimator, compute it as a ratio:
        if let sharedElementAnimator = sharedElementAnimator {
            durationFactor = sharedElementAnimator.duration / effectiveDuration
        }
        
        
        for layerAnimator in layerAnimators {
            let animator: UIViewPropertyAnimator = layerAnimator.animator
            animator.isReversed = isReversed
            
            let layerPosition = layerAnimator.effectiveRange.position(totalFractionComplete).reversed(isReversed)
            
            switch layerPosition {
            case .isBefore: break   //  We are beyond the range of this layer, so it shouldn't continue or start after a delay.
            case .contains:
                if animator.state == .inactive {
                    //  this only happens when the animation is started programmatically. FractionComplete will be 0, durationFactor will be 1.
                    animator.addAnimations(layerAnimator.layer.animation)
                    animator.startAnimation()
                } else {
                    // NOTE: THIS IS A TEMPORARY FIX FOR WHAT APPEARS TO BE AN IOS11 REGRESSION
                    // See this radar: https://openradar.appspot.com/34674968
                    var timingParameters: UITimingCurveProvider? = nil
                    if #available(iOS 11.0, *) {
                        if isReversed {
                            timingParameters = UICubicTimingParameters(animationCurve: .linear)
                        }
                    }
                    animator.continueAnimation(withTimingParameters: timingParameters, durationFactor: CGFloat(durationFactor))
                }
            case .isAfter:
                let delay = layerAnimator.effectiveRange.distance(to: totalFractionComplete) * effectiveDuration
                //  The layer should animate after a specific delay.
                if animator.state == .inactive && durationFactor.isEqual(to: 1.0) {
                    //  this only happens when the animation is started programmatically. FractionComplete will be 0, durationFactor will be 1.
                    animator.addAnimations(layerAnimator.layer.animation)
                    animator.startAnimation(afterDelay: delay)
                } else {
                    //  We need to adjust the duration and the delay of the animation. This can only be done by instantiating a new property animator.
                    let delay = delay * durationFactor
                    
                    //  The following ensures the completion coordinator isn't waiting on the animator that will be removed.
                    animator.stopAnimation(false)
                    animator.finishAnimation(at: .current)
                    
                    //  Create a new animator
                    let animator = propertyAnimatorFor(animationLayer: layerAnimator.layer, durationFactor: durationFactor)
<<<<<<< HEAD
                    animator.isReversed = isReversed
                    //  The animator is now in "paused" state, and must be stopped first before it can be started with a delay (further down)
                    animator.stopAnimation(true)
=======
                    
                    //  Only the progressLayerAnimator should be taken into account by the completionCoordinator.
                    //  Although it should be impossible to have a layerPostion after this layer, the following is
                    //  just a safeguard to ensure proper completion.
                    if animator == progressLayerAnimator.animator {
                        completionCoordinator.add(animator: animator)
                    }
>>>>>>> a1f9426e
                    //  Set it as the new animator for this layer
                    layerAnimator.animator = animator
                    
                    animator.startAnimation(afterDelay: delay)
                }
            }
        }
    }
    
    private func pauseAnimation() {
        // Stop (without finishing) the property animator used for transition item frame changes
        sharedElementAnimator?.stopAnimation(true)
        
        // Pause the transition animator
        layerAnimators.forEach { $0.animator.pauseAnimation() }
        
        // Inform the transition context that we have paused
        context.pauseInteractiveTransition()
    }
    
    // MARK: Interaction cycle
    
    var isInteractive: Bool {
        return context.isInteractive
    }
    
    private func startInteraction(with gestureRecognizer: UIGestureRecognizer? = nil) {
        guard let interactionController = interactionController else { return }
        if let specification = transition.sharedElement {
            specification.startInteraction(in: context, gestureRecognizer: gestureRecognizer ?? interactionController.gestureRecognizer)
        }
        interactionController.interactionStarted(in: operationContext, gestureRecognizer: gestureRecognizer ?? interactionController.gestureRecognizer, fractionComplete: totalFractionComplete)
    }
    
    @objc func updateInteraction(_ gestureRecognizer: UIGestureRecognizer) {
        guard let interactionController = interactionController else { return }
        switch gestureRecognizer.state {
        case .began, .changed:
            let progress = interactionController.progress(in: operationContext)
            
            // Calculate the new fractionComplete
            let currentFractionComplete = min(max(0.0, progress.isStep ? (totalFractionComplete + progress.value) : progress.value), 1.0)
            for layerAnimator in layerAnimators {
                let relativeFractionComplete = layerAnimator.effectiveRange.relativeFractionComplete(to: currentFractionComplete)
                // Update the transition animator's fractionCompete to scrub it's animations
                layerAnimator.animator.fractionComplete = CGFloat(relativeFractionComplete)
            }
            
            // Inform the transition context of the updated percent complete
            context.updateInteractiveTransition(CGFloat(currentFractionComplete))
            
            // Update the interactive element, if available
            if let specification = transition.sharedElement {
                specification.updateInteraction(in: context, interactionController: interactionController, progress: progress)
            }
            
            // Reset the gesture recognizer's progress so that we get a step-by-step value each time updateInteraction() is called
            interactionController.resetProgressIfNeeded(in: operationContext)
            
        case .ended, .cancelled:
            // End the interactive phase of the transition
            endInteraction()
        default: break
        }
    }
    
    func endInteraction() {
        // Ensure the context is currently interactive
        guard context.isInteractive, let interactionController = interactionController else { return }
        
        // Inform the transition context of whether we are finishing or cancelling the transition
        let completionPosition = interactionController.completionPosition(in: operationContext, fractionComplete: totalFractionComplete)
        if completionPosition == .end {
            context.finishInteractiveTransition()
        } else {
            context.cancelInteractiveTransition()
        }
        
        interactionController.interactionEnded(in: operationContext, fractionComplete: totalFractionComplete)
        
        // Begin the animation phase of the transition to either the start or finsh position
        animate(completionPosition)
    }
    
    // MARK: Transition Interruption
    
    var interruptibleAnimators: [UIViewImplicitlyAnimating] {
        return layerAnimators.map { $0.animator }
    }
    
    
    private func newInterruptionGestureRecognizer() -> UIGestureRecognizer {
        let longPressGestureRecognizer = UILongPressGestureRecognizer(target: self, action: #selector(interruptionGestureStateChanged(_ :)))
        longPressGestureRecognizer.minimumPressDuration = 0.0
        installedInterruptionGestureRecognizer = longPressGestureRecognizer
        return longPressGestureRecognizer
    }
    
    //  Keep a reference to the interruption GestureRecognizer such that we can properly clean up afterwards.
    private weak var installedInterruptionGestureRecognizer: UIGestureRecognizer?
    
    
    @objc func interruptionGestureStateChanged(_ gestureRecognizer: UILongPressGestureRecognizer) {
        switch gestureRecognizer.state {
        case .began:
            pauseAnimation()
            startInteraction(with: gestureRecognizer)
        case .ended, .cancelled:
            endInteraction()
        default: break
        }
    }
    
    private func removeInterruptionGestureRecognizer() {
        if let installedInterruptionGestureRecognizer = installedInterruptionGestureRecognizer {
            installedInterruptionGestureRecognizer.view?.removeGestureRecognizer(installedInterruptionGestureRecognizer)
        }
    }
}

// MARK: Transition phase delegation methods

fileprivate extension TransitionDriver {
    
    private var uniqueTransitionPhaseDelegates: [TransitionPhaseDelegate] {
        let uniqueParticipatingViewControllers = Array(Set([context.fromViewController, context.toViewController, operationContext.sourceViewController].flatMap { $0 }))
        return uniqueParticipatingViewControllers.flatMap { $0 as? TransitionPhaseDelegate }
    }
    
    fileprivate func willTransition(with sharedElement: SharedElement?) {
        guard let fromViewController = context.fromViewController, let toViewController = context.toViewController else { return }
        uniqueTransitionPhaseDelegates.forEach { $0.willTransition(from: fromViewController, to: toViewController, with: sharedElement) }
    }
    
    fileprivate func didTransition(with sharedElement: SharedElement?) {
        guard let fromViewController = context.fromViewController, let toViewController = context.toViewController else { return }
        uniqueTransitionPhaseDelegates.forEach { $0.didTransition(from: fromViewController, to: toViewController, with: sharedElement) }
    }
    
    fileprivate func cancelledTransition(with sharedElement: SharedElement?) {
        guard let fromViewController = context.fromViewController, let toViewController = context.toViewController else { return }
        uniqueTransitionPhaseDelegates.forEach { $0.cancelledTransition(from: fromViewController, to: toViewController, with: sharedElement) }
    }
}<|MERGE_RESOLUTION|>--- conflicted
+++ resolved
@@ -275,11 +275,9 @@
                     
                     //  Create a new animator
                     let animator = propertyAnimatorFor(animationLayer: layerAnimator.layer, durationFactor: durationFactor)
-<<<<<<< HEAD
                     animator.isReversed = isReversed
                     //  The animator is now in "paused" state, and must be stopped first before it can be started with a delay (further down)
                     animator.stopAnimation(true)
-=======
                     
                     //  Only the progressLayerAnimator should be taken into account by the completionCoordinator.
                     //  Although it should be impossible to have a layerPostion after this layer, the following is
@@ -287,7 +285,7 @@
                     if animator == progressLayerAnimator.animator {
                         completionCoordinator.add(animator: animator)
                     }
->>>>>>> a1f9426e
+                    
                     //  Set it as the new animator for this layer
                     layerAnimator.animator = animator
                     
@@ -330,6 +328,7 @@
             
             // Calculate the new fractionComplete
             let currentFractionComplete = min(max(0.0, progress.isStep ? (totalFractionComplete + progress.value) : progress.value), 1.0)
+            
             for layerAnimator in layerAnimators {
                 let relativeFractionComplete = layerAnimator.effectiveRange.relativeFractionComplete(to: currentFractionComplete)
                 // Update the transition animator's fractionCompete to scrub it's animations
